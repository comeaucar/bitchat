name: bitchat
packages:
  swift-crypto:
    url: https://github.com/apple/swift-crypto.git
    from: "2.0.0"
options:
  bundleIdPrefix: com.carter.bitchat
  deploymentTarget:
    iOS: 16.0
    macOS: 13.0
  createIntermediateGroups: true
  
settings:
  MARKETING_VERSION: 1.0.0
  CURRENT_PROJECT_VERSION: 1
  
targets:
  bitchat_iOS:
    type: application
    platform: iOS
    sources: 
      - path: bitchat
        excludes:
          - "Info-*.plist"
      - Packages/CoreMesh/Sources/CoreMesh
    resources:
      - bitchat/Assets.xcassets
      - bitchat/LaunchScreen.storyboard
    info:
      path: bitchat/Info-iOS.plist
      properties:
        CFBundleDisplayName: bitchat
        CFBundleShortVersionString: $(MARKETING_VERSION)
        CFBundleVersion: $(CURRENT_PROJECT_VERSION)
        NSBluetoothAlwaysUsageDescription: bitchat uses Bluetooth to create a secure mesh network for chatting with nearby users.
        NSBluetoothPeripheralUsageDescription: bitchat uses Bluetooth to discover and connect with other bitchat users nearby.
        LSSupportsOpeningDocumentsInPlace: true
        UIFileSharingEnabled: true
        NSDocumentPickerUsageDescription: bitchat needs access to files to enable file transfers over the mesh network.
        UIBackgroundModes:
          - bluetooth-central
          - bluetooth-peripheral
        UILaunchStoryboardName: LaunchScreen
        UISupportedInterfaceOrientations:
          - UIInterfaceOrientationPortrait
          - UIInterfaceOrientationPortraitUpsideDown
          - UIInterfaceOrientationLandscapeLeft
          - UIInterfaceOrientationLandscapeRight
        UISupportedInterfaceOrientations~ipad:
          - UIInterfaceOrientationPortrait
          - UIInterfaceOrientationPortraitUpsideDown
          - UIInterfaceOrientationLandscapeLeft
          - UIInterfaceOrientationLandscapeRight
        UIRequiresFullScreen: false
        CFBundleURLTypes:
          - CFBundleURLSchemes:
              - bitchat
        CFBundleDocumentTypes:
          - CFBundleTypeName: All Files
            CFBundleTypeRole: Viewer
            LSHandlerRank: Alternate
            LSItemContentTypes:
              - public.data
              - public.content
              - public.image
              - public.movie
              - public.audio
              - public.text
        UTImportedTypeDeclarations:
          - UTTypeIdentifier: public.data
            UTTypeDescription: Data
            UTTypeConformsTo:
              - public.data
    settings:
      PRODUCT_BUNDLE_IDENTIFIER: com.carter.bitchat
      PRODUCT_NAME: bitchat
      INFOPLIST_FILE: bitchat/Info-iOS.plist
      ENABLE_PREVIEWS: YES
      SWIFT_VERSION: 5.0
      IPHONEOS_DEPLOYMENT_TARGET: 16.0
      SUPPORTS_MAC_DESIGNED_FOR_IPHONE_IPAD: YES
      CODE_SIGN_STYLE: Automatic
      CODE_SIGNING_REQUIRED: YES
      CODE_SIGNING_ALLOWED: YES
      DEVELOPMENT_TEAM: BQYSQ48JA9
      ASSETCATALOG_COMPILER_APPICON_NAME: AppIcon
      ASSETCATALOG_COMPILER_INCLUDE_ALL_APPICON_ASSETS: YES
      CODE_SIGN_ENTITLEMENTS: bitchat/bitchat.entitlements
    dependencies:
      - package: swift-crypto
        product: Crypto
      - target: bitchatShareExtension
        embed: true
        
  bitchat_macOS:
    type: application
    platform: macOS
    sources: 
      - path: bitchat
        excludes:
          - "Info-*.plist"
      - Packages/CoreMesh/Sources/CoreMesh
    resources:
      - bitchat/Assets.xcassets
    info:
      path: bitchat/Info-macOS.plist
      properties:
        CFBundleDisplayName: bitchat
        CFBundleShortVersionString: $(MARKETING_VERSION)
        CFBundleVersion: $(CURRENT_PROJECT_VERSION)
        LSMinimumSystemVersion: $(MACOSX_DEPLOYMENT_TARGET)
        NSBluetoothAlwaysUsageDescription: bitchat uses Bluetooth to create a secure mesh network for chatting with nearby users.
        NSBluetoothPeripheralUsageDescription: bitchat uses Bluetooth to discover and connect with other bitchat users nearby.
        CFBundleURLTypes:
          - CFBundleURLSchemes:
              - bitchat
    settings:
      PRODUCT_BUNDLE_IDENTIFIER: com.carter.bitchat
      PRODUCT_NAME: bitchat
      INFOPLIST_FILE: bitchat/Info-macOS.plist
      ENABLE_PREVIEWS: YES
      SWIFT_VERSION: 5.0
      MACOSX_DEPLOYMENT_TARGET: 13.0
      CODE_SIGN_STYLE: Automatic
      CODE_SIGNING_REQUIRED: YES
      CODE_SIGNING_ALLOWED: YES
      DEVELOPMENT_TEAM: BQYSQ48JA9
      ASSETCATALOG_COMPILER_APPICON_NAME: AppIcon
      ASSETCATALOG_COMPILER_INCLUDE_ALL_APPICON_ASSETS: YES
      CODE_SIGN_ENTITLEMENTS: bitchat/bitchat-macOS.entitlements
<<<<<<< HEAD
=======
    dependencies:
      - package: swift-crypto
        product: Crypto
>>>>>>> 2aae2eb3
        
  bitchatShareExtension:
    type: app-extension
    platform: iOS
    sources:
      - bitchatShareExtension
    info:
      path: bitchatShareExtension/Info.plist
      properties:
        CFBundleDisplayName: bitchat
        CFBundleShortVersionString: $(MARKETING_VERSION)
        CFBundleVersion: $(CURRENT_PROJECT_VERSION)
        NSExtension:
          NSExtensionPointIdentifier: com.apple.share-services
          NSExtensionPrincipalClass: $(PRODUCT_MODULE_NAME).ShareViewController
          NSExtensionAttributes:
            NSExtensionActivationRule:
              NSExtensionActivationSupportsText: true
              NSExtensionActivationSupportsWebURLWithMaxCount: 1
              NSExtensionActivationSupportsImageWithMaxCount: 1
    settings:
      PRODUCT_BUNDLE_IDENTIFIER: com.carter.bitchat.ShareExtension
      INFOPLIST_FILE: bitchatShareExtension/Info.plist
      SWIFT_VERSION: 5.0
      IPHONEOS_DEPLOYMENT_TARGET: 16.0
      CODE_SIGN_STYLE: Automatic
      CODE_SIGNING_REQUIRED: YES
      CODE_SIGNING_ALLOWED: YES
      DEVELOPMENT_TEAM: BQYSQ48JA9
      CODE_SIGN_ENTITLEMENTS: bitchatShareExtension/bitchatShareExtension.entitlements
      CODE_SIGN_ALLOW_ENTITLEMENTS_MODIFICATION: YES

  bitchatTests_iOS:
    type: bundle.unit-test
    platform: iOS
    sources: 
      - bitchatTests
    dependencies:
      - target: bitchat_iOS
    settings:
      PRODUCT_BUNDLE_IDENTIFIER: com.carter.bitchat.tests
      INFOPLIST_FILE: bitchatTests/Info.plist
      SWIFT_VERSION: 5.0
      IPHONEOS_DEPLOYMENT_TARGET: 16.0
      TEST_HOST: $(BUILT_PRODUCTS_DIR)/bitchat.app/$(BUNDLE_EXECUTABLE_FOLDER_PATH)/bitchat
      BUNDLE_LOADER: $(TEST_HOST)
      CODE_SIGN_STYLE: Automatic
      CODE_SIGNING_REQUIRED: YES
      CODE_SIGNING_ALLOWED: YES
      DEVELOPMENT_TEAM: BQYSQ48JA9
  bitchatTests_macOS:
    type: bundle.unit-test
    platform: macOS
    sources: 
      - bitchatTests
    dependencies:
      - target: bitchat_macOS
    settings:
      PRODUCT_BUNDLE_IDENTIFIER: com.carter.bitchat.tests
      INFOPLIST_FILE: bitchatTests/Info.plist
      SWIFT_VERSION: 5.0
      MACOSX_DEPLOYMENT_TARGET: 13.0
      TEST_HOST: $(BUILT_PRODUCTS_DIR)/bitchat.app/Contents/MacOS/bitchat
      BUNDLE_LOADER: $(TEST_HOST)
      CODE_SIGN_STYLE: Automatic
      CODE_SIGNING_REQUIRED: YES
      CODE_SIGNING_ALLOWED: YES
      DEVELOPMENT_TEAM: BQYSQ48JA9
schemes:
  bitchat (iOS):
    build:
      targets:
        bitchat_iOS: all
        bitchatShareExtension: all
    run:
      config: Debug
      executable: bitchat_iOS
    test:
      config: Debug
      targets:
        - bitchatTests_iOS
    profile:
      config: Release
      executable: bitchat_iOS
    analyze:
      config: Debug
    archive:
      config: Release
      
  bitchat (macOS):
    build:
      targets:
        bitchat_macOS: all
    run:
      config: Debug
      executable: bitchat_macOS
    test:
      config: Debug
      targets:
        - bitchatTests_macOS
    profile:
      config: Release
      executable: bitchat_macOS
    analyze:
      config: Debug
    archive:
      config: Release<|MERGE_RESOLUTION|>--- conflicted
+++ resolved
@@ -128,12 +128,9 @@
       ASSETCATALOG_COMPILER_APPICON_NAME: AppIcon
       ASSETCATALOG_COMPILER_INCLUDE_ALL_APPICON_ASSETS: YES
       CODE_SIGN_ENTITLEMENTS: bitchat/bitchat-macOS.entitlements
-<<<<<<< HEAD
-=======
     dependencies:
       - package: swift-crypto
         product: Crypto
->>>>>>> 2aae2eb3
         
   bitchatShareExtension:
     type: app-extension
