--- conflicted
+++ resolved
@@ -57,13 +57,9 @@
         isPrivate: Bool = false,
         recipientPeerID: String? = nil,
         recipientNickname: String? = nil,
-<<<<<<< HEAD
-        roomKey: Data? = nil,
+        channelKey: Data? = nil,
         originalMessageID: String? = nil,
         originalTimestamp: Date? = nil
-=======
-        channelKey: Data? = nil
->>>>>>> 2afc32af
     ) {
         // Don't queue if we're at capacity
         guard retryQueue.count < maxQueueSize else {
@@ -153,15 +149,10 @@
                     meshService.sendEncryptedChannelMessage(
                         message.content,
                         mentions: message.mentions ?? [],
-<<<<<<< HEAD
-                        room: room,
-                        roomKey: roomKey,
+                        channel: channel,
+                        channelKey: channelKey,
                         messageID: message.originalMessageID,
                         timestamp: message.originalTimestamp
-=======
-                        channel: channel,
-                        channelKey: channelKey
->>>>>>> 2afc32af
                     )
                 } else {
                     // No peers connected, keep in queue
@@ -188,14 +179,10 @@
                     meshService.sendMessage(
                         message.content,
                         mentions: message.mentions ?? [],
-<<<<<<< HEAD
-                        room: message.room,
+                        channel: message.channel,
                         to: nil,
                         messageID: message.originalMessageID,
                         timestamp: message.originalTimestamp
-=======
-                        channel: message.channel
->>>>>>> 2afc32af
                     )
                 } else {
                     // No peers connected, keep in queue
